--- conflicted
+++ resolved
@@ -120,11 +120,8 @@
                         print("Tick %s, at %s" % (ticks, self.cur_time))
                         self._append_equity_state()
                         self.strategy.calculate_signals(event)
-<<<<<<< HEAD
+                        self.portfolio_handler.update_portfolio_value()
                         self.statistics.update()
-=======
-                        self.portfolio_handler.update_portfolio_value()
->>>>>>> 3d2ec84e
                         ticks += 1
                     elif event.type == 'SIGNAL':
                         self.portfolio_handler.on_signal(event)
